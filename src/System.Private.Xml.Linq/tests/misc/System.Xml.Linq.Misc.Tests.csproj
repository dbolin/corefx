﻿<?xml version="1.0" encoding="utf-8"?>
<Project ToolsVersion="14.0" DefaultTargets="Build" xmlns="http://schemas.microsoft.com/developer/msbuild/2003">
  <Import Project="$([MSBuild]::GetDirectoryNameOfFileAbove($(MSBuildThisFileDirectory), dir.props))\dir.props" />
  <PropertyGroup>
    <ProjectGuid>{35FA1FA9-A504-4B9E-93F0-E5D03C21BECA}</ProjectGuid>
<<<<<<< HEAD
=======
    <OutputType>Library</OutputType>
    <AssemblyName>System.Xml.Linq.Misc.Tests</AssemblyName>
    <NuGetTargetMoniker Condition="'$(TargetGroup)'==''">.NETStandard,Version=v1.7</NuGetTargetMoniker>
    <RootNamespace>System.Xml.Linq.Tests</RootNamespace>
>>>>>>> 6eb8bbf6
  </PropertyGroup>
  <!-- Default configurations to help VS understand the configurations -->
  <PropertyGroup Condition=" '$(Configuration)|$(Platform)' == 'Debug|AnyCPU' ">
  </PropertyGroup>
  <PropertyGroup Condition=" '$(Configuration)|$(Platform)' == 'Release|AnyCPU' ">
  </PropertyGroup>
  <ItemGroup>
    <Compile Include="Annotation.cs" />
    <Compile Include="FunctionalTests.cs" />
    <Compile Include="PrefixNamespaceFixes.cs" />
    <Compile Include="RegressionTests.cs" />
    <Compile Include="XHashtable.cs" />
    <Compile Include="XLinqErrata4.cs" />
    <Compile Include="XNameAPI.cs" />
    <Compile Include="LoadSaveAsyncTests.cs" Condition="'$(TargetGroup)'=='netcoreapp1.1'" />
  </ItemGroup>
  <ItemGroup>
    <ProjectReference Include="$(CommonTestPath)\System\Xml\ModuleCore\ModuleCore.csproj" />
    <ProjectReference Include="$(CommonTestPath)\System\Xml\XmlCoreTest\XmlCoreTest.csproj" />
    <ProjectReference Include="$(CommonTestPath)\System\Xml\XmlDiff\XmlDiff.csproj" />
    <ProjectReference Include="..\XDocument.Common\XDocument.Common.csproj" />
    <ProjectReference Include="..\XDocument.Test.ModuleCore\XDocument.Test.ModuleCore.csproj" />
  </ItemGroup>
  <Import Project="$([MSBuild]::GetDirectoryNameOfFileAbove($(MSBuildThisFileDirectory), dir.targets))\dir.targets" />
</Project><|MERGE_RESOLUTION|>--- conflicted
+++ resolved
@@ -3,13 +3,6 @@
   <Import Project="$([MSBuild]::GetDirectoryNameOfFileAbove($(MSBuildThisFileDirectory), dir.props))\dir.props" />
   <PropertyGroup>
     <ProjectGuid>{35FA1FA9-A504-4B9E-93F0-E5D03C21BECA}</ProjectGuid>
-<<<<<<< HEAD
-=======
-    <OutputType>Library</OutputType>
-    <AssemblyName>System.Xml.Linq.Misc.Tests</AssemblyName>
-    <NuGetTargetMoniker Condition="'$(TargetGroup)'==''">.NETStandard,Version=v1.7</NuGetTargetMoniker>
-    <RootNamespace>System.Xml.Linq.Tests</RootNamespace>
->>>>>>> 6eb8bbf6
   </PropertyGroup>
   <!-- Default configurations to help VS understand the configurations -->
   <PropertyGroup Condition=" '$(Configuration)|$(Platform)' == 'Debug|AnyCPU' ">
@@ -24,7 +17,7 @@
     <Compile Include="XHashtable.cs" />
     <Compile Include="XLinqErrata4.cs" />
     <Compile Include="XNameAPI.cs" />
-    <Compile Include="LoadSaveAsyncTests.cs" Condition="'$(TargetGroup)'=='netcoreapp1.1'" />
+    <Compile Include="LoadSaveAsyncTests.cs" Condition="'$(TargetGroup)'=='netcoreapp'" />
   </ItemGroup>
   <ItemGroup>
     <ProjectReference Include="$(CommonTestPath)\System\Xml\ModuleCore\ModuleCore.csproj" />
