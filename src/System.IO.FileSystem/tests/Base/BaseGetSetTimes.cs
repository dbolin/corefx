﻿// Licensed to the .NET Foundation under one or more agreements.
// The .NET Foundation licenses this file to you under the MIT license.
// See the LICENSE file in the project root for more information.

using System.Collections.Generic;
using System.Threading;
using Xunit;

namespace System.IO.Tests
{
    public abstract class BaseGetSetTimes<T> : FileSystemTest
    {
<<<<<<< HEAD
        protected const string HFS = "hfs";
=======
        private const string HFS = "hfs";
>>>>>>> a12f2da2
        public delegate void SetTime(T item, DateTime time);
        public delegate DateTime GetTime(T item);
        // AppContainer restricts access to DriveFormat (::GetVolumeInformation)
        private static string driveFormat = PlatformDetection.IsInAppContainer ? string.Empty : new DriveInfo(Path.GetTempPath()).DriveFormat;

        protected static bool isHFS => driveFormat.Equals(HFS, StringComparison.InvariantCultureIgnoreCase);
        protected static bool isNotHFS => !isHFS;

        public abstract T GetExistingItem();
        public abstract T GetMissingItem();

        public abstract string GetItemPath(T item);

        public abstract IEnumerable<TimeFunction> TimeFunctions(bool requiresRoundtripping = false);

        public class TimeFunction : Tuple<SetTime, GetTime, DateTimeKind>
        {
            public TimeFunction(SetTime setter, GetTime getter, DateTimeKind kind)
                : base(item1: setter, item2: getter, item3: kind)
            {
            }

            public static TimeFunction Create(SetTime setter, GetTime getter, DateTimeKind kind)
                => new TimeFunction(setter, getter, kind);

            public SetTime Setter => Item1;
            public GetTime Getter => Item2;
            public DateTimeKind Kind => Item3;
        }

        [Fact]
        public void SettingUpdatesProperties()
        {
            T item = GetExistingItem();

            Assert.All(TimeFunctions(requiresRoundtripping: true), (function) =>
            {
                DateTime dt = new DateTime(2014, 12, 1, 12, 0, 0, function.Kind);
                function.Setter(item, dt);
                DateTime result = function.Getter(item);
                Assert.Equal(dt, result);
                Assert.Equal(dt.ToLocalTime(), result.ToLocalTime());

                // File and Directory UTC APIs treat a DateTimeKind.Unspecified as UTC whereas
                // ToUniversalTime treats it as local.
                if (function.Kind == DateTimeKind.Unspecified)
                {
                    Assert.Equal(dt, result.ToUniversalTime());
                }
                else
                {
                    Assert.Equal(dt.ToUniversalTime(), result.ToUniversalTime());
                }
            });
        }

        [Fact]
        public void CanGetAllTimesAfterCreation()
        {
            DateTime beforeTime = DateTime.UtcNow.AddSeconds(-3);
            T item = GetExistingItem();
            DateTime afterTime = DateTime.UtcNow.AddSeconds(3);
            ValidateSetTimes(item, beforeTime, afterTime);
        }

<<<<<<< HEAD
        [ConditionalFact(nameof(isNotHFS))] // OSX HFS driver format does not support millisec granularity
        public void TimesIncludeMillisecondPart_Unix()
        {
            T item = GetExistingItem();
            Assert.All(TimeFunctions(), (function) =>
=======
        [Fact]
        [PlatformSpecific(TestPlatforms.AnyUnix)] // Windows tested below, and OSX HFS driver format does not support millisec granularity
        public void TimesIncludeMillisecondPart_Unix()
        {
            T item = GetExistingItem();

            string driveFormat = new DriveInfo(GetItemPath(item)).DriveFormat;
            if (!PlatformDetection.IsOSX || 
                !driveFormat.Equals(HFS, StringComparison.InvariantCultureIgnoreCase))
>>>>>>> a12f2da2
            {
                Assert.All(TimeFunctions(), (function) =>
                {
<<<<<<< HEAD
                    DateTime time = function.Getter(item);
                    msec = time.Millisecond;
                    if (msec != 0)
                        break;
=======
                    var msec = 0;
                    for (int i = 0; i < 5; i++)
                    {
                        DateTime time = function.Getter(item);
                        msec = time.Millisecond;

                        if (msec != 0)
                            break;
>>>>>>> a12f2da2

                        // This case should only happen 1/1000 times, unless the OS/Filesystem does
                        // not support millisecond granularity.

                        // If it's 1/1000, or low granularity, this may help:
                        Thread.Sleep(1234);

                        // If it's the OS/Filesystem often returns 0 for the millisecond part, this may
                        // help prove it. This should only be written 1/1000 runs, unless the test is going to
                        // fail.
                        Console.WriteLine($"## TimesIncludeMillisecondPart got a file time of {time.ToString("o")} on {driveFormat}");

                        item = GetExistingItem(); // try a new file/directory
                    }

                    Assert.NotEqual(0, msec);
                });
            }
        }

<<<<<<< HEAD
        [ConditionalFact(nameof(isHFS))]
        public void TimesIncludeMillisecondPart_OSX()
        {
            T item = GetExistingItem();
            // OSX HFS driver format does not support millisec granularity
            Assert.All(TimeFunctions(), (function) =>
=======

        [Fact]
        [PlatformSpecific(TestPlatforms.Windows)] // Breaking out Windows as it passes no problem there
        public void TimesIncludeMillisecondPart_Windows()
        {
            T item = GetExistingItem();
            Assert.All(TimeFunctions(), (function) =>
            {
                var msec = 0;
                for (int i = 0; i < 5; i++)
                {
                    DateTime time = function.Getter(item);
                    msec = time.Millisecond;
                    if (msec != 0)
                        break;

                    // This case should only happen 1/1000 times, unless the OS/Filesystem does
                    // not support millisecond granularity.

                    // If it's 1/1000, or low granularity, this may help:
                    Thread.Sleep(1234);

                    item = GetExistingItem(); // try a new file/directory
                }

                Assert.NotEqual(0, msec);
            });
        }

        [Fact]
        [PlatformSpecific(TestPlatforms.OSX)]
        public void TimesIncludeMillisecondPart_OSX()
        {
            T item = GetExistingItem();
            string driveFormat = new DriveInfo(Path.GetTempPath()).DriveFormat;
            if (driveFormat.Equals(HFS, StringComparison.InvariantCultureIgnoreCase))
>>>>>>> a12f2da2
            {
                // OSX HFS driver format does not support millisec granularity
                Assert.All(TimeFunctions(), (function) =>
                {
                    DateTime time = function.Getter(item);
                    Assert.Equal(0, time.Millisecond);
                });
            }
        }

        protected void ValidateSetTimes(T item, DateTime beforeTime, DateTime afterTime)
        {
            Assert.All(TimeFunctions(), (function) =>
            {
                // We want to test all possible DateTimeKind conversions to ensure they function as expected
                if (function.Kind == DateTimeKind.Local)
                    Assert.InRange(function.Getter(item).Ticks, beforeTime.ToLocalTime().Ticks, afterTime.ToLocalTime().Ticks);
                else
                    Assert.InRange(function.Getter(item).Ticks, beforeTime.Ticks, afterTime.Ticks);
                Assert.InRange(function.Getter(item).ToLocalTime().Ticks, beforeTime.ToLocalTime().Ticks, afterTime.ToLocalTime().Ticks);
                Assert.InRange(function.Getter(item).ToUniversalTime().Ticks, beforeTime.Ticks, afterTime.Ticks);
            });
        }

        public void DoesntExist_ReturnsDefaultValues()
        {
            T item = GetMissingItem();

            Assert.All(TimeFunctions(), (function) =>
            {
                Assert.Equal(
                    function.Kind == DateTimeKind.Local
                        ? DateTime.FromFileTime(0).Ticks
                        : DateTime.FromFileTimeUtc(0).Ticks,
                    function.Getter(item).Ticks);
            });
        }
    }
}<|MERGE_RESOLUTION|>--- conflicted
+++ resolved
@@ -1,4 +1,4 @@
-﻿// Licensed to the .NET Foundation under one or more agreements.
+// Licensed to the .NET Foundation under one or more agreements.
 // The .NET Foundation licenses this file to you under the MIT license.
 // See the LICENSE file in the project root for more information.
 
@@ -10,11 +10,7 @@
 {
     public abstract class BaseGetSetTimes<T> : FileSystemTest
     {
-<<<<<<< HEAD
         protected const string HFS = "hfs";
-=======
-        private const string HFS = "hfs";
->>>>>>> a12f2da2
         public delegate void SetTime(T item, DateTime time);
         public delegate DateTime GetTime(T item);
         // AppContainer restricts access to DriveFormat (::GetVolumeInformation)
@@ -80,73 +76,8 @@
             ValidateSetTimes(item, beforeTime, afterTime);
         }
 
-<<<<<<< HEAD
         [ConditionalFact(nameof(isNotHFS))] // OSX HFS driver format does not support millisec granularity
         public void TimesIncludeMillisecondPart_Unix()
-        {
-            T item = GetExistingItem();
-            Assert.All(TimeFunctions(), (function) =>
-=======
-        [Fact]
-        [PlatformSpecific(TestPlatforms.AnyUnix)] // Windows tested below, and OSX HFS driver format does not support millisec granularity
-        public void TimesIncludeMillisecondPart_Unix()
-        {
-            T item = GetExistingItem();
-
-            string driveFormat = new DriveInfo(GetItemPath(item)).DriveFormat;
-            if (!PlatformDetection.IsOSX || 
-                !driveFormat.Equals(HFS, StringComparison.InvariantCultureIgnoreCase))
->>>>>>> a12f2da2
-            {
-                Assert.All(TimeFunctions(), (function) =>
-                {
-<<<<<<< HEAD
-                    DateTime time = function.Getter(item);
-                    msec = time.Millisecond;
-                    if (msec != 0)
-                        break;
-=======
-                    var msec = 0;
-                    for (int i = 0; i < 5; i++)
-                    {
-                        DateTime time = function.Getter(item);
-                        msec = time.Millisecond;
-
-                        if (msec != 0)
-                            break;
->>>>>>> a12f2da2
-
-                        // This case should only happen 1/1000 times, unless the OS/Filesystem does
-                        // not support millisecond granularity.
-
-                        // If it's 1/1000, or low granularity, this may help:
-                        Thread.Sleep(1234);
-
-                        // If it's the OS/Filesystem often returns 0 for the millisecond part, this may
-                        // help prove it. This should only be written 1/1000 runs, unless the test is going to
-                        // fail.
-                        Console.WriteLine($"## TimesIncludeMillisecondPart got a file time of {time.ToString("o")} on {driveFormat}");
-
-                        item = GetExistingItem(); // try a new file/directory
-                    }
-
-                    Assert.NotEqual(0, msec);
-                });
-            }
-        }
-
-<<<<<<< HEAD
-        [ConditionalFact(nameof(isHFS))]
-        public void TimesIncludeMillisecondPart_OSX()
-        {
-            T item = GetExistingItem();
-            // OSX HFS driver format does not support millisec granularity
-            Assert.All(TimeFunctions(), (function) =>
-=======
-
-        [Fact]
-        [PlatformSpecific(TestPlatforms.Windows)] // Breaking out Windows as it passes no problem there
-        public void TimesIncludeMillisecondPart_Windows()
         {
             T item = GetExistingItem();
             Assert.All(TimeFunctions(), (function) =>
@@ -165,6 +96,11 @@
                     // If it's 1/1000, or low granularity, this may help:
                     Thread.Sleep(1234);
 
+                    // If it's the OS/Filesystem often returns 0 for the millisecond part, this may
+                    // help prove it. This should only be written 1/1000 runs, unless the test is going to
+                    // fail.
+                    Console.WriteLine($"## TimesIncludeMillisecondPart got a file time of {time.ToString("o")} on {driveFormat}");
+
                     item = GetExistingItem(); // try a new file/directory
                 }
 
@@ -172,22 +108,16 @@
             });
         }
 
-        [Fact]
-        [PlatformSpecific(TestPlatforms.OSX)]
+        [ConditionalFact(nameof(isHFS))]
         public void TimesIncludeMillisecondPart_OSX()
         {
             T item = GetExistingItem();
-            string driveFormat = new DriveInfo(Path.GetTempPath()).DriveFormat;
-            if (driveFormat.Equals(HFS, StringComparison.InvariantCultureIgnoreCase))
->>>>>>> a12f2da2
+            // OSX HFS driver format does not support millisec granularity
+            Assert.All(TimeFunctions(), (function) =>
             {
-                // OSX HFS driver format does not support millisec granularity
-                Assert.All(TimeFunctions(), (function) =>
-                {
-                    DateTime time = function.Getter(item);
-                    Assert.Equal(0, time.Millisecond);
-                });
-            }
+                DateTime time = function.Getter(item);
+                Assert.Equal(0, time.Millisecond);
+            });
         }
 
         protected void ValidateSetTimes(T item, DateTime beforeTime, DateTime afterTime)
