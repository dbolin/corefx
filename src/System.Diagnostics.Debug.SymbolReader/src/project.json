--- conflicted
+++ resolved
@@ -2,28 +2,8 @@
   "frameworks": {
     "netstandard1.3": {
       "dependencies": {
-<<<<<<< HEAD
-        "Microsoft.TargetingPack.Private.CoreCLR": "1.1.0-beta-24416-03",
-        "System.IO.FileSystem": "4.1.0-beta-devapi-24415-01",
-        "System.Reflection.Metadata": "1.4.1-beta-devapi-24415-01",
-        "System.Collections.Immutable": "1.2.1-beta-devapi-24415-01"
-      },
-      "imports": [
-        "dotnet5.4"
-      ]
-    },
-    "netcore50": {
-      "dependencies": {
-        "Microsoft.TargetingPack.Private.NETNative": "1.0.1-beta-24415-00"
-      }
-    },
-    "net46": {
-      "dependencies": {
-        "Microsoft.TargetingPack.NETFramework.v4.6": "1.0.1"
-=======
         "System.IO.FileSystem": "4.0.1",
         "System.Reflection.Metadata": "1.3.0"
->>>>>>> 1a668585
       }
     }
   }
