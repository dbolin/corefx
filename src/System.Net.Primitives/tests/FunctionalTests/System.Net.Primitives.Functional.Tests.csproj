--- conflicted
+++ resolved
@@ -26,10 +26,6 @@
     <Compile Include="IPAddressMappingTest.cs" />
     <Compile Include="IPEndPointTest.cs" />
     <Compile Include="NetworkCredentialTest.cs" />
-<<<<<<< HEAD
-    <Compile Include="RequestCachePolicyTest.cs" Condition="'$(TargetGroup)' == 'netstandard1.7'" />
-=======
->>>>>>> 05ae65fd
     <Compile Include="SocketAddressTest.cs" />
   </ItemGroup>
   <ItemGroup Condition="'$(TargetGroup)' == 'netstandard1.7'">
